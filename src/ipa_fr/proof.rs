--- conflicted
+++ resolved
@@ -1,15 +1,9 @@
-<<<<<<< HEAD
-use franklin_crypto::bellman::pairing::bn256::{Bn256, Fr, G1};
-use franklin_crypto::bellman::CurveProjective;
+use franklin_crypto::bellman::pairing::bn256::{Bn256, Fr, G1Affine};
+use franklin_crypto::bellman::CurveAffine;
 use serde::{Deserialize, Serialize};
 
 use super::rns::BaseRnsParameters;
-=======
->>>>>>> fc6d087e
 use super::transcript::Bn256Transcript;
-use franklin_crypto::bellman::pairing::bn256::{Fr, G1Affine};
-use franklin_crypto::bellman::CurveAffine;
-use serde::{Deserialize, Serialize};
 
 #[derive(Clone, Debug, PartialEq, Eq)]
 pub struct IpaProof<GA: CurveAffine> {
@@ -19,12 +13,8 @@
 }
 
 pub fn generate_challenges<T: Bn256Transcript>(
-<<<<<<< HEAD
-    ipa_proof: &IpaProof<G1>,
+    ipa_proof: &IpaProof<G1Affine>,
     rns_params: &BaseRnsParameters<Bn256>,
-=======
-    ipa_proof: &IpaProof<G1Affine>,
->>>>>>> fc6d087e
     transcript: &mut T,
 ) -> anyhow::Result<Vec<Fr>> {
     let mut challenges: Vec<Fr> = Vec::with_capacity(ipa_proof.l.len());
